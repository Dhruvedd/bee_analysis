#!/usr/bin/env python3
"""
Manual GradCAM and Saliency Map Generator

This script generates GradCAM and saliency maps from a pre-trained model checkpoint
without requiring retraining. It loads the model, processes datasets, and generates
visualization outputs for multiple class tar files.

Usage:
    python generate_visualizations.py --checkpoint model.checkpoint --dataset_dir ./dataset_tar_files --output_dir ./visualizations
    python generate_visualizations.py --checkpoint model.checkpoint --datasets class0.tar class1.tar class2.tar --output_dir ./visualizations
"""

import argparse
import logging
import os
import sys
import torch
import webdataset as wds
from pathlib import Path
import glob
import random

# Add the bee_analysis directory to the path for imports
script_dir = Path(__file__).parent.absolute()
# Since we're already in bee_analysis, just add current directory
sys.path.insert(0, str(script_dir))

try:
    from models.alexnet import AlexLikeNet
    from models.bennet import BenNet
    from models.resnet import ResNet18, ResNet34
    from models.resnext import ResNext18, ResNext34, ResNext50
    from models.convnext import ConvNextExtraTiny, ConvNextTiny, ConvNextSmall, ConvNextBase
    from utility.saliency_utils import plot_gradcam_for_multichannel_input, plot_saliency_map
except ImportError as e:
    logging.error(f"Failed to import required modules: {e}")
    logging.error("Make sure you're running this script from the correct directory")
    sys.exit(1)


def setup_logging(debug=False, log_file=None):
    """Setup logging configuration with file output"""
    level = logging.DEBUG if debug else logging.INFO
    
    # Set log file path - 2 levels above bee_analysis directory
    if log_file is None:
        script_dir = Path(__file__).parent.absolute()  # bee_analysis
        parent_dir = script_dir.parent.parent  # 2 levels up
        log_file = parent_dir / "saliency.log"
    
    # Create formatter
    formatter = logging.Formatter(
        "%(asctime)s - %(levelname)s - %(message)s",
        datefmt="%Y-%m-%d %H:%M:%S"
    )
    
    # Clear existing handlers
    for handler in logging.root.handlers[:]:
        logging.root.removeHandler(handler)
    
    # Create file handler
    file_handler = logging.FileHandler(log_file, mode='a')
    file_handler.setLevel(level)
    file_handler.setFormatter(formatter)
    
    # Create console handler for immediate feedback (less verbose)
    console_handler = logging.StreamHandler()
    console_handler.setLevel(logging.INFO)  # Always INFO for console
    console_handler.setFormatter(formatter)
    
    # Configure root logger
    logging.basicConfig(
        level=level,
        handlers=[file_handler, console_handler]
    )
    
    # Suppress noisy third-party loggers
    logging.getLogger('matplotlib').setLevel(logging.WARNING)
    logging.getLogger('PIL').setLevel(logging.WARNING)
    logging.getLogger('pytorch_grad_cam').setLevel(logging.WARNING)
    logging.getLogger('torchvision').setLevel(logging.WARNING)
    
    logging.info(f"Logging to file: {log_file}")


def find_dataset_files(dataset_dir=None, dataset_files=None):
    """Find all dataset tar files"""
    if dataset_files:
        # Explicit list of files provided
        tar_files = []
        for file_path in dataset_files:
            if os.path.exists(file_path):
                tar_files.append(file_path)
                logging.info(f"Found dataset file: {file_path}")
            else:
                logging.warning(f"Dataset file not found: {file_path}")
        return tar_files
    
    elif dataset_dir:
        # Search for tar files in directory
        if not os.path.exists(dataset_dir):
            logging.error(f"Dataset directory not found: {dataset_dir}")
            return []
        
        tar_files = glob.glob(os.path.join(dataset_dir, "*.tar"))
        tar_files.sort()  # Sort for consistent ordering
        
        logging.info(f"Found {len(tar_files)} tar files in {dataset_dir}:")
        for tar_file in tar_files:
            logging.info(f"  - {tar_file}")
        
        return tar_files
    
    else:
        logging.error("Either dataset_dir or dataset_files must be provided")
        return []


def load_checkpoint(checkpoint_path):
    """Load and return checkpoint data"""
    try:
        device = torch.device("cuda" if torch.cuda.is_available() else "cpu")
        checkpoint = torch.load(checkpoint_path, map_location=device, weights_only=False)
        logging.info(f"Successfully loaded checkpoint from {checkpoint_path}")
        return checkpoint
    except Exception as e:
        logging.error(f"Failed to load checkpoint from {checkpoint_path}: {e}")
        raise


def create_model(modeltype, model_args):
    """Create and return the appropriate model based on modeltype"""
    try:
        if modeltype == "alexnet":
            net = AlexLikeNet(**model_args)
        elif modeltype == "bennet":
            net = BenNet(**model_args)
        elif modeltype == "resnet18":
            net = ResNet18(**model_args)
        elif modeltype == "resnet34":
            net = ResNet34(**model_args)
        elif modeltype == "resnext50":
            net = ResNext50(**model_args)
        elif modeltype == "resnext34":
            net = ResNext34(**model_args)
        elif modeltype == "resnext18":
            net = ResNext18(**model_args)
        elif modeltype == "convnextxt":
            net = ConvNextExtraTiny(**model_args)
        elif modeltype == "convnextt":
            net = ConvNextTiny(**model_args)
        elif modeltype == "convnexts":
            net = ConvNextSmall(**model_args)
        elif modeltype == "convnextb":
            net = ConvNextBase(**model_args)
        else:
            raise ValueError(f"Unknown model type: {modeltype}")
        
        logging.info(f"Created model of type: {modeltype}")
        return net
    except Exception as e:
        logging.error(f"Failed to create model of type {modeltype}: {e}")
        raise


def create_dataset(dataset_path, sample_frames, batch_size=32, num_workers=4):
    """Create and return dataset and dataloader"""
    try:
        # Build decode strings for frames and labels
        decode_strs = [f"{i}.png" for i in range(sample_frames)] + ["cls"]
        
        logging.info(f"Creating dataset from {dataset_path}")
        logging.debug(f"Decode strings: {decode_strs}")
        
        dataset = (
            wds.WebDataset(dataset_path, shardshuffle=20000 // sample_frames, empty_check=False)  # Add empty_check=False
            .decode("l")  # decode as grayscale images
            .to_tuple(*decode_strs)
        )
        
        # Reduce num_workers for small datasets
        effective_workers = min(num_workers, 1) if "dataset_0" in dataset_path else num_workers
        
        dataloader = torch.utils.data.DataLoader(
            dataset,
            batch_size=batch_size,
            num_workers=effective_workers,  # Use reduced workers
            drop_last=False
        )
        
        logging.info(f"Created dataset with batch_size={batch_size}, num_workers={effective_workers}")
        return dataset, dataloader
        
    except Exception as e:
        logging.error(f"Failed to create dataset from {dataset_path}: {e}")
        raise


def get_gradcam_layers(modeltype):
    """Return default GradCAM layers for each model type"""
    layer_mapping = {
        "alexnet": ["model_a.4.0", "model_b.4.0"],
        "bennet": ["model_a.4.0", "model_b.4.0"],
        "resnet18": ["layer4.1.conv2"],
        "resnet34": ["layer4.2.conv2"],
        "resnext18": ["layer4.1.conv2"],
        "resnext34": ["layer4.2.conv2"],
        "resnext50": ["layer4.2.conv3"],
        "convnextxt": ["stages.3.blocks.1.pwconv2"],
        "convnextt": ["stages.3.blocks.2.pwconv2"],
        "convnexts": ["stages.3.blocks.26.pwconv2"],
        "convnextb": ["stages.3.blocks.26.pwconv2"],
    }
    return layer_mapping.get(modeltype, ["layer4"])



def process_batch(model, input_tensor, labels, batch_idx, args, metadata, dataset_name):
    """Process a single batch for GradCAM and saliency map generation"""
    device = next(model.parameters()).device
    input_tensor = input_tensor.to(device)
    labels = labels.to(device)
    
<<<<<<< HEAD
=======
    # ADD THIS SECTION - Check if we should process this batch based on map_percent
>>>>>>> a1b1b9c5
    batch_sample_id = hash(f"{dataset_name}_{batch_idx}")
    if not should_process_sample(args.map_percent, batch_sample_id):
        logging.debug(f"Skipping batch {batch_idx} from {dataset_name} due to map_percent={args.map_percent}")
        return
    
    logging.info(f"Processing batch {batch_idx} from {dataset_name} (selected by map_percent={args.map_percent})")
    # END OF ADDITION
    
    # Adjust labels by offset
    adjusted_labels = labels - args.label_offset
    
    # Create save folder directly in the saliency_maps directory
    save_folder = os.path.join("saliency_maps", dataset_name)
    
    # Generate GradCAM for each specified layer
    if args.generate_gradcam:
        for layer_name in args.gradcam_layers:
            try:
                logging.info(f"Generating GradCAM for layer {layer_name}, dataset {dataset_name}, batch {batch_idx}")
                plot_gradcam_for_multichannel_input(
                    model=model,
                    save_folder=save_folder,
                    dataset=None,  # Not used in the function
                    input_tensor=input_tensor,
                    target_layer_name=layer_name,
                    model_name=metadata['modeltype'],
                    target_classes=adjusted_labels.tolist(),
                    number_of_classes=metadata['label_size'],
                    map_percent=args.map_percent,
                )
                logging.info(f"Successfully generated GradCAM for layer {layer_name}")
            except Exception as e:
                logging.error(f"Failed to generate GradCAM for layer {layer_name}: {e}")
                if args.debug:
                    logging.exception("Full traceback:")
    
    # Generate Saliency Maps - existing code unchanged
    if args.generate_saliency:
        try:
            logging.info(f"Generating saliency maps for dataset {dataset_name}, batch {batch_idx}")
            plot_saliency_map(
                model=model,
                save_folder=save_folder,
                input_tensor=input_tensor,
                target_class=adjusted_labels.tolist(),
                batch_num=batch_idx,
                model_name=metadata['modeltype'],
                process_all_samples=args.process_all_samples,
                sample_idx=args.sample_idx,
                map_percent=args.map_percent,
            )
            logging.info(f"Successfully generated saliency maps for dataset {dataset_name}")
        except Exception as e:
            logging.error(f"Failed to generate saliency maps for dataset {dataset_name}: {e}")
            if args.debug:
                logging.exception("Full traceback:")

def process_dataset(model, dataset_path, args, metadata):
    """Process a single dataset tar file"""
    dataset_name = os.path.basename(dataset_path).replace('.tar', '')
    logging.info(f"Processing dataset: {dataset_name}")
    
    try:
        # Create dataset
        dataset, dataloader = create_dataset(
            dataset_path, 
            metadata['model_args']['in_dimensions'][0], 
            args.batch_size, 
            args.num_workers
        )
        
        batch_count = 0
        
        for batch_idx, batch in enumerate(dataloader):
            try:
                logging.info(f"Processing batch {batch_idx + 1} from {dataset_name}")
                
                # Extract input tensor and labels
                sample_frames = metadata['model_args']['in_dimensions'][0]
                if sample_frames == 1:
                    input_tensor = batch[0].unsqueeze(1)  # Add channel dimension
                    labels = batch[1]
                else:
                    # Concatenate multiple frames
                    frames = []
                    for i in range(sample_frames):
                        frames.append(batch[i].unsqueeze(1))
                    input_tensor = torch.cat(frames, dim=1)
                    labels = batch[sample_frames]
                
                logging.debug(f"Input tensor shape: {input_tensor.shape}")
                logging.debug(f"Labels shape: {labels.shape}")
                
                # Process the batch
                process_batch(model, input_tensor, labels, batch_idx, args, metadata, dataset_name)
                
                batch_count += 1
                
                # Check if we've processed enough batches for this dataset
                if args.num_batches > 0 and batch_count >= args.num_batches:
                    logging.info(f"Processed {batch_count} batches from {dataset_name} as requested")
                    break
                    
            except Exception as e:
                logging.error(f"Error processing batch {batch_idx} from {dataset_name}: {e}")
                if args.debug:
                    logging.exception("Full traceback:")
                continue
        
        logging.info(f"Completed processing {batch_count} batches from {dataset_name}")
        return batch_count
        
    except Exception as e:
        logging.error(f"Error processing dataset {dataset_name}: {e}")
        if args.debug:
            logging.exception("Full traceback:")
        return 0
    

def should_process_sample(map_percent, sample_id=None):
    """
    Randomly determine if a sample should be processed based on map_percent.
    
    Args:
        map_percent: Percentage of samples to process (0-100)
        sample_id: Optional unique identifier for deterministic selection
    
    Returns:
        bool: True if sample should be processed
    """
    if map_percent >= 100.0:
        return True
    if map_percent <= 0.0:
        return False
    
    # Use sample_id for deterministic selection if provided
    if sample_id is not None:
        # Use modulo approach for more predictable results with low percentages
        return (sample_id % 100) < map_percent
    
    return random.random() * 100.0 < map_percent


def main():
    parser = argparse.ArgumentParser(
        description="Generate GradCAM and saliency maps from a trained model checkpoint"
    )
    
    parser.add_argument(
        "--checkpoint",
        type=str,
        required=True,
        help="Path to the model checkpoint file"
    )
    
    # Mutually exclusive group for dataset specification
    dataset_group = parser.add_mutually_exclusive_group(required=True)
    dataset_group.add_argument(
        "--dataset_dir",
        type=str,
        help="Directory containing dataset tar files (will process all .tar files)"
    )
    
    dataset_group.add_argument(
        "--datasets",
        nargs="+",
        help="List of specific dataset tar files to process"
    )
    
    parser.add_argument(
        "--output_dir",
        type=str,
        default="./visualizations",
        help="Directory to save visualization outputs (default: ./visualizations)"
    )
    
    parser.add_argument(
        "--batch_size",
        type=int,
        default=32,
        help="Batch size for processing (default: 32)"
    )
    
    parser.add_argument(
        "--num_batches",
        type=int,
        default=5,
        help="Number of batches to process per dataset (default: 5, -1 for all)"
    )
    
    parser.add_argument(
        "--num_workers",
        type=int,
        default=4,
        help="Number of dataloader workers (default: 4)"
    )
    
    parser.add_argument(
        "--gradcam_layers",
        nargs="+",
        default=None,
        help="Specific layers for GradCAM (if not provided, uses model defaults)"
    )
    
    parser.add_argument(
        "--label_offset",
        type=int,
        default=0,
        help="Label offset for adjustment (default: 0)"
    )
    
    parser.add_argument(
        "--generate_gradcam",
        action="store_true",
        default=True,
        help="Generate GradCAM visualizations (default: True)"
    )
    
    parser.add_argument(
        "--generate_saliency",
        action="store_true",
        default=True,
        help="Generate saliency maps (default: True)"
    )
    
    parser.add_argument(
        "--no_gradcam",
        action="store_true",
        help="Disable GradCAM generation"
    )
    
    parser.add_argument(
        "--no_saliency",
        action="store_true",
        help="Disable saliency map generation"
    )
    
    parser.add_argument(
        "--process_all_samples",
        action="store_true",
        default=True,
        help="Process all samples in batch for saliency maps (default: True)"
    )
    
    parser.add_argument(
        "--sample_idx",
        type=int,
        default=0,
        help="Sample index to process when not processing all samples (default: 0)"
    )
    
    parser.add_argument(
        "--debug",
        action="store_true",
        help="Enable debug logging"
    )

    parser.add_argument(
    "--map_percent",
    type=float,
    required=False,
<<<<<<< HEAD
    default=12.5,
=======
    default=50.0,
>>>>>>> a1b1b9c5
    help="Percentage of samples to use for saliency maps and GradCAM (0-100, default: 50.0)",
)
    
    args = parser.parse_args()

     # Validate map_percent
    if args.map_percent < 0 or args.map_percent > 100:
        logging.error(f"map_percent must be between 0 and 100, got {args.map_percent}")
        sys.exit(1)
    
    # Handle negation flags
    if args.no_gradcam:
        args.generate_gradcam = False
    if args.no_saliency:
        args.generate_saliency = False
    
    # Setup logging
    setup_logging(args.debug)
    
    # Validate checkpoint
    if not os.path.exists(args.checkpoint):
        logging.error(f"Checkpoint file not found: {args.checkpoint}")
        sys.exit(1)
    
    # Find dataset files
    if args.dataset_dir:
        tar_files = find_dataset_files(dataset_dir=args.dataset_dir)
    else:
        tar_files = find_dataset_files(dataset_files=args.datasets)
    
    if not tar_files:
        logging.error("No dataset files found")
        sys.exit(1)
    
    # Create output directory
    os.makedirs(args.output_dir, exist_ok=True)
    logging.info(f"Output directory: {args.output_dir}")
    
    try:
        # Load checkpoint
        logging.info("Loading checkpoint...")
        checkpoint = load_checkpoint(args.checkpoint)
        metadata = checkpoint['metadata']
        
        # Log model information
        logging.info(f"Model type: {metadata['modeltype']}")
        logging.info(f"Label size: {metadata['label_size']}")
        logging.info(f"Model args: {metadata['model_args']}")
        
        # Create model
        logging.info("Creating model...")
        model = create_model(metadata['modeltype'], metadata['model_args'])
        
        # Load model weights
        model.load_state_dict(checkpoint['model_dict'])
        model.eval()
        
        # Set device
        device = torch.device("cuda" if torch.cuda.is_available() else "cpu")
        model.to(device)
        logging.info(f"Using device: {device}")
        
        # Determine sample frames from model args
        sample_frames = metadata['model_args']['in_dimensions'][0]
        logging.info(f"Sample frames: {sample_frames}")
        
        # Set GradCAM layers if not provided
        if args.gradcam_layers is None:
            args.gradcam_layers = get_gradcam_layers(metadata['modeltype'])
        logging.info(f"GradCAM layers: {args.gradcam_layers}")
        
        # Process each dataset
        total_batches_processed = 0
        for tar_file in tar_files:
            logging.info(f"\n{'='*60}")
            logging.info(f"Starting processing of {tar_file}")
            logging.info(f"{'='*60}")
            
            batches_processed = process_dataset(model, tar_file, args, metadata)
            total_batches_processed += batches_processed
            
            logging.info(f"Finished processing {tar_file}: {batches_processed} batches")
        
        logging.info(f"\n{'='*60}")
        logging.info(f"SUMMARY")
        logging.info(f"{'='*60}")
        logging.info(f"Processed {len(tar_files)} dataset files")
        logging.info(f"Total batches processed: {total_batches_processed}")
        logging.info(f"Visualizations saved to: {args.output_dir}")
        
        # List output directories
        for tar_file in tar_files:
            dataset_name = os.path.basename(tar_file).replace('.tar', '')
            output_subdir = os.path.join(args.output_dir, dataset_name)
            if os.path.exists(output_subdir):
                file_count = len([f for f in os.listdir(output_subdir) if f.endswith('.png')])
                logging.info(f"  {dataset_name}: {file_count} visualization files")
        
    except Exception as e:
        logging.error(f"Fatal error: {e}")
        if args.debug:
            logging.exception("Full traceback:")
        sys.exit(1)


if __name__ == "__main__":
    main()<|MERGE_RESOLUTION|>--- conflicted
+++ resolved
@@ -19,6 +19,7 @@
 import webdataset as wds
 from pathlib import Path
 import glob
+import random
 import random
 
 # Add the bee_analysis directory to the path for imports
@@ -40,6 +41,7 @@
 
 
 def setup_logging(debug=False, log_file=None):
+def setup_logging(debug=False, log_file=None):
     """Setup logging configuration with file output"""
     level = logging.DEBUG if debug else logging.INFO
     
@@ -49,6 +51,12 @@
         parent_dir = script_dir.parent.parent  # 2 levels up
         log_file = parent_dir / "saliency.log"
     
+    # Set log file path - 2 levels above bee_analysis directory
+    if log_file is None:
+        script_dir = Path(__file__).parent.absolute()  # bee_analysis
+        parent_dir = script_dir.parent.parent  # 2 levels up
+        log_file = parent_dir / "saliency.log"
+    
     # Create formatter
     formatter = logging.Formatter(
         "%(asctime)s - %(levelname)s - %(message)s",
@@ -65,7 +73,9 @@
     file_handler.setFormatter(formatter)
     
     # Create console handler for immediate feedback (less verbose)
+    # Create console handler for immediate feedback (less verbose)
     console_handler = logging.StreamHandler()
+    console_handler.setLevel(logging.INFO)  # Always INFO for console
     console_handler.setLevel(logging.INFO)  # Always INFO for console
     console_handler.setFormatter(formatter)
     
@@ -74,6 +84,12 @@
         level=level,
         handlers=[file_handler, console_handler]
     )
+    
+    # Suppress noisy third-party loggers
+    logging.getLogger('matplotlib').setLevel(logging.WARNING)
+    logging.getLogger('PIL').setLevel(logging.WARNING)
+    logging.getLogger('pytorch_grad_cam').setLevel(logging.WARNING)
+    logging.getLogger('torchvision').setLevel(logging.WARNING)
     
     # Suppress noisy third-party loggers
     logging.getLogger('matplotlib').setLevel(logging.WARNING)
@@ -216,16 +232,13 @@
 
 
 
+
 def process_batch(model, input_tensor, labels, batch_idx, args, metadata, dataset_name):
     """Process a single batch for GradCAM and saliency map generation"""
     device = next(model.parameters()).device
     input_tensor = input_tensor.to(device)
     labels = labels.to(device)
     
-<<<<<<< HEAD
-=======
-    # ADD THIS SECTION - Check if we should process this batch based on map_percent
->>>>>>> a1b1b9c5
     batch_sample_id = hash(f"{dataset_name}_{batch_idx}")
     if not should_process_sample(args.map_percent, batch_sample_id):
         logging.debug(f"Skipping batch {batch_idx} from {dataset_name} due to map_percent={args.map_percent}")
@@ -255,6 +268,7 @@
                     target_classes=adjusted_labels.tolist(),
                     number_of_classes=metadata['label_size'],
                     map_percent=args.map_percent,
+                    map_percent=args.map_percent,
                 )
                 logging.info(f"Successfully generated GradCAM for layer {layer_name}")
             except Exception as e:
@@ -262,6 +276,7 @@
                 if args.debug:
                     logging.exception("Full traceback:")
     
+    # Generate Saliency Maps - existing code unchanged
     # Generate Saliency Maps - existing code unchanged
     if args.generate_saliency:
         try:
@@ -275,6 +290,7 @@
                 model_name=metadata['modeltype'],
                 process_all_samples=args.process_all_samples,
                 sample_idx=args.sample_idx,
+                map_percent=args.map_percent,
                 map_percent=args.map_percent,
             )
             logging.info(f"Successfully generated saliency maps for dataset {dataset_name}")
@@ -367,6 +383,30 @@
         return (sample_id % 100) < map_percent
     
     return random.random() * 100.0 < map_percent
+    
+
+def should_process_sample(map_percent, sample_id=None):
+    """
+    Randomly determine if a sample should be processed based on map_percent.
+    
+    Args:
+        map_percent: Percentage of samples to process (0-100)
+        sample_id: Optional unique identifier for deterministic selection
+    
+    Returns:
+        bool: True if sample should be processed
+    """
+    if map_percent >= 100.0:
+        return True
+    if map_percent <= 0.0:
+        return False
+    
+    # Use sample_id for deterministic selection if provided
+    if sample_id is not None:
+        # Use modulo approach for more predictable results with low percentages
+        return (sample_id % 100) < map_percent
+    
+    return random.random() * 100.0 < map_percent
 
 
 def main():
@@ -487,15 +527,16 @@
     "--map_percent",
     type=float,
     required=False,
-<<<<<<< HEAD
     default=12.5,
-=======
-    default=50.0,
->>>>>>> a1b1b9c5
     help="Percentage of samples to use for saliency maps and GradCAM (0-100, default: 50.0)",
 )
     
     args = parser.parse_args()
+
+     # Validate map_percent
+    if args.map_percent < 0 or args.map_percent > 100:
+        logging.error(f"map_percent must be between 0 and 100, got {args.map_percent}")
+        sys.exit(1)
 
      # Validate map_percent
     if args.map_percent < 0 or args.map_percent > 100:
